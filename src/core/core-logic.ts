import { addDaysToDate, deepCopyPortfolioSnapshot } from "./functions";
import { Investments, MarketData, PortfolioSnapshot, RebalanceLog, RebalanceType, Simulation } from ".";
import { max } from "d3";

export const computePortfolioSnapshot = (simulation: Simulation, date: string, marketData: MarketData) => {
  const lastInvestmentsSnapshot = simulation.portfolioSnapshots[simulation.portfolioSnapshots.length - 1];
  const newPortfolioSnapshot = deepCopyPortfolioSnapshot(lastInvestmentsSnapshot);

  const TQQQDelta = marketData.TQQQ[date] || 0;
  const QQQDelta = marketData.QQQ[date] || 0;

  const newTQQQ = lastInvestmentsSnapshot.investments.TQQQ * (TQQQDelta / 100 + 1);
  const newCash = lastInvestmentsSnapshot.investments.cash * (1 + simulation.variables.cashDayRate);
  const newTotal = newTQQQ + newCash;
  const investments: Investments = {
    total: newTotal,
    TQQQ: newTQQQ,
    cash: newCash,
    ratio: newTQQQ / (newTQQQ + newCash),
    mockTotalQQQ: lastInvestmentsSnapshot.investments.mockTotalQQQ * (QQQDelta / 100 + 1),
    mockTotalTQQQ: lastInvestmentsSnapshot.investments.mockTotalTQQQ * (TQQQDelta / 100 + 1),
  };

  newPortfolioSnapshot.date = date;
  newPortfolioSnapshot.investments = investments;
  newPortfolioSnapshot.peak = Math.max(lastInvestmentsSnapshot.peak, newTotal);
  newPortfolioSnapshot.pullback = -(newPortfolioSnapshot.peak - newTotal) / newPortfolioSnapshot.peak;
  newPortfolioSnapshot.cumulativeRateSinceRebalance =
    (1 + newPortfolioSnapshot.cumulativeRateSinceRebalance) * (1 + TQQQDelta / 100) - 1;

  return newPortfolioSnapshot;
};

export const rebalance = (before: PortfolioSnapshot, simulation: Simulation, marketData: MarketData) => {
  const { monthlyNewCash, rebalanceDays, targetRatio, targetRate, dropRate } = simulation.variables;

  before.investments.cash += (monthlyNewCash / 30) * rebalanceDays;
  before.investments.mockTotalQQQ += (monthlyNewCash / 30) * rebalanceDays;
  before.investments.mockTotalTQQQ += (monthlyNewCash / 30) * rebalanceDays;
  before.investments.total = before.investments.cash + before.investments.TQQQ;
  before.investments.ratio = before.investments.TQQQ / before.investments.total;

  const after = deepCopyPortfolioSnapshot(before);

  const doubleTargetRate = targetRate * 2;
  const doubleDropRate = dropRate * 2;
  const cumulativeRate = before.cumulativeRateSinceRebalance;

<<<<<<< HEAD
  const isBigSpike = cumulativeRate >= doubleTargetRate;
  const isSpike = cumulativeRate < doubleTargetRate && cumulativeRate >= targetRate;
  const isOnTrack = cumulativeRate < targetRate && cumulativeRate >= dropRate;
=======
  const isGood = cumulativeRate >= dropRate;
>>>>>>> e0effebb
  const isDrop = cumulativeRate < dropRate && cumulativeRate >= doubleDropRate;
  const isBigDrop = cumulativeRate < doubleDropRate;

  let rebalanceType: RebalanceType = RebalanceType.Excess;

  const maxRatio = 0.75;
  const stepRatio = 0.25;
  const minRatio = 0.25;

  if (isGood) {
    rebalanceType = RebalanceType.BigSpike;
<<<<<<< HEAD
    after.investments.TQQQ = before.investments.total * targetRatio;
    after.investments.cash = before.investments.total * (1 - targetRatio);
    after.investments.total = before.investments.total;
    after.investments.ratio = after.investments.TQQQ / after.investments.total;
  } else if (isSpike) {
    rebalanceType = RebalanceType.Spike;
    after.investments.TQQQ = before.investments.total * targetRatio * 0.5;
    after.investments.cash = before.investments.total * (1 - targetRatio * 0.5);
    after.investments.total = before.investments.total;
    after.investments.ratio = after.investments.TQQQ / after.investments.total;
  } else if (isOnTrack) {
    rebalanceType = RebalanceType.Shortfall;
    const shortfall = Math.max(before.nextTarget - before.investments.total, 0);
    const actualShortfall = Math.min(shortfall, before.investments.cash);
    after.investments.TQQQ = before.investments.TQQQ + actualShortfall;
    after.investments.cash = before.investments.cash - actualShortfall;
=======
    const newTargetRatio = Math.min(before.investments.ratio + stepRatio, maxRatio);
    after.investments.TQQQ = before.investments.total * newTargetRatio;
    after.investments.cash = before.investments.total * (1 - newTargetRatio);
>>>>>>> e0effebb
    after.investments.total = before.investments.total;
    after.investments.ratio = after.investments.TQQQ / after.investments.total;
  } else if (isDrop) {
    rebalanceType = RebalanceType.Drop;
  } else if (isBigDrop) {
    rebalanceType = RebalanceType.BigDrop;
<<<<<<< HEAD
    after.investments.TQQQ = before.investments.total * targetRatio * 0.5;
    after.investments.cash = before.investments.total * (1 - targetRatio * 0.5);
=======
    after.investments.TQQQ = before.investments.total * minRatio;
    after.investments.cash = before.investments.total * (1 - minRatio);
>>>>>>> e0effebb
    after.investments.total = before.investments.total;
    after.investments.ratio = after.investments.TQQQ / after.investments.total;
  } else {
    console.log("bug");
  }

  after.nextTarget = before.investments.total * (1 + 0.2);
  after.nextRebalanceDate = addDaysToDate(before.date, rebalanceDays);
  after.cumulativeRateSinceRebalance = 0;

  const rebalanceLog: RebalanceLog = {
    date: before.date,
    before: before,
    after: after,
    cumulativeRateSinceLastRebalance: cumulativeRate,
    rebalanceType: rebalanceType,
  };
  // console.log(rebalanceLog);
  simulation.rebalanceLogs.push(rebalanceLog);

  return after;
};<|MERGE_RESOLUTION|>--- conflicted
+++ resolved
@@ -46,13 +46,7 @@
   const doubleDropRate = dropRate * 2;
   const cumulativeRate = before.cumulativeRateSinceRebalance;
 
-<<<<<<< HEAD
-  const isBigSpike = cumulativeRate >= doubleTargetRate;
-  const isSpike = cumulativeRate < doubleTargetRate && cumulativeRate >= targetRate;
-  const isOnTrack = cumulativeRate < targetRate && cumulativeRate >= dropRate;
-=======
   const isGood = cumulativeRate >= dropRate;
->>>>>>> e0effebb
   const isDrop = cumulativeRate < dropRate && cumulativeRate >= doubleDropRate;
   const isBigDrop = cumulativeRate < doubleDropRate;
 
@@ -64,41 +58,17 @@
 
   if (isGood) {
     rebalanceType = RebalanceType.BigSpike;
-<<<<<<< HEAD
-    after.investments.TQQQ = before.investments.total * targetRatio;
-    after.investments.cash = before.investments.total * (1 - targetRatio);
-    after.investments.total = before.investments.total;
-    after.investments.ratio = after.investments.TQQQ / after.investments.total;
-  } else if (isSpike) {
-    rebalanceType = RebalanceType.Spike;
-    after.investments.TQQQ = before.investments.total * targetRatio * 0.5;
-    after.investments.cash = before.investments.total * (1 - targetRatio * 0.5);
-    after.investments.total = before.investments.total;
-    after.investments.ratio = after.investments.TQQQ / after.investments.total;
-  } else if (isOnTrack) {
-    rebalanceType = RebalanceType.Shortfall;
-    const shortfall = Math.max(before.nextTarget - before.investments.total, 0);
-    const actualShortfall = Math.min(shortfall, before.investments.cash);
-    after.investments.TQQQ = before.investments.TQQQ + actualShortfall;
-    after.investments.cash = before.investments.cash - actualShortfall;
-=======
     const newTargetRatio = Math.min(before.investments.ratio + stepRatio, maxRatio);
     after.investments.TQQQ = before.investments.total * newTargetRatio;
     after.investments.cash = before.investments.total * (1 - newTargetRatio);
->>>>>>> e0effebb
     after.investments.total = before.investments.total;
     after.investments.ratio = after.investments.TQQQ / after.investments.total;
   } else if (isDrop) {
     rebalanceType = RebalanceType.Drop;
   } else if (isBigDrop) {
     rebalanceType = RebalanceType.BigDrop;
-<<<<<<< HEAD
-    after.investments.TQQQ = before.investments.total * targetRatio * 0.5;
-    after.investments.cash = before.investments.total * (1 - targetRatio * 0.5);
-=======
     after.investments.TQQQ = before.investments.total * minRatio;
     after.investments.cash = before.investments.total * (1 - minRatio);
->>>>>>> e0effebb
     after.investments.total = before.investments.total;
     after.investments.ratio = after.investments.TQQQ / after.investments.total;
   } else {
